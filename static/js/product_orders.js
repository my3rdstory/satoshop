--- conflicted
+++ resolved
@@ -331,8 +331,6 @@
     return cookieValue;
 }
 
-<<<<<<< HEAD
-=======
 // 택배 정보 업데이트 함수
 async function updateTrackingInfo(orderId, field, value) {
     try {
@@ -380,7 +378,6 @@
     }
 }
 
->>>>>>> 82b45f1b
 // 페이지 로드 시 초기화
 document.addEventListener('DOMContentLoaded', function() {
     updateFilterButtons(); // 이 함수 안에서 updateCsvDownloadLink()도 호출됨
