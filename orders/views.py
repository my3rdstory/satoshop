from django.shortcuts import render, get_object_or_404, redirect
from django.contrib.auth.decorators import login_required
from django.http import JsonResponse, HttpResponse, Http404
from django.contrib import messages
from django.db import transaction
from django.db.models import Q, Sum, Count, F
from django.utils import timezone
from django.core.paginator import Paginator
from django.views.decorators.csrf import csrf_exempt
from django.views.decorators.http import require_POST
from django.conf import settings
import csv
import json
import logging

from stores.models import Store
from products.models import Product, ProductOption, ProductOptionChoice
from .models import Cart, CartItem, Order, OrderItem, PurchaseHistory, Invoice
from .services import CartService
from stores.decorators import store_owner_required
from ln_payment.blink_service import get_blink_service_for_store

logger = logging.getLogger(__name__)


def cart_view(request):
    """장바구니 보기"""
    cart_service = CartService(request)
    cart_items = cart_service.get_cart_items()
    cart_summary = cart_service.get_cart_summary()
    
    # store_base.html을 위한 기본 store 설정
    # 장바구니에 상품이 있으면 첫 번째 상품의 스토어를 사용
    # 없으면 기본값 설정
    store = None
    if cart_items:
        # 첫 번째 상품의 스토어 정보 가져오기
        first_item = cart_items[0]
        from stores.models import Store
        try:
            store = Store.objects.filter(store_id=first_item['store_id'], deleted_at__isnull=True).first()
        except Exception:
            store = None
    
    if not store:
        # 기본 스토어 정보 (빈 장바구니일 때)
        class DummyStore:
            store_id = ''
            store_name = 'SatoShop'
            store_description = ''
            owner_name = ''
            owner_phone = ''
            owner_email = ''
            chat_channel = ''
        store = DummyStore()
    
    # 기존 Cart 객체와 호환되는 더미 객체 생성
    class DummyCart:
        def __init__(self, total_amount, total_items):
            self.total_amount = total_amount
            self.total_items = total_items
    
    dummy_cart = DummyCart(cart_summary['total_amount'], cart_summary['total_items'])
    
    # 원화 연동 상품 여부 확인
    has_krw_products = False
    current_exchange_rate = None
    
    if cart_items:
        # 장바구니에 원화 연동 상품이 있는지 확인
        for item in cart_items:
            try:
                product = Product.objects.get(id=item['product_id'])
                if product.price_krw:
                    has_krw_products = True
                    break
            except Product.DoesNotExist:
                continue
        
        # 원화 연동 상품이 있으면 현재 환율 정보 가져오기
        if has_krw_products:
            try:
                from myshop.models import ExchangeRate
                exchange_rate = ExchangeRate.objects.latest('created_at')
                current_exchange_rate = exchange_rate.btc_krw_rate
            except ExchangeRate.DoesNotExist:
                pass
    
    context = {
        'cart_items': cart_items,
        'cart': dummy_cart,
        'store': store,
        'cart_items_count': cart_summary['total_items'],
        'cart_total_amount': cart_summary['total_amount'],
        'has_krw_products': has_krw_products,
        'current_exchange_rate': current_exchange_rate,
    }
    return render(request, 'orders/cart.html', context)


def cart_api(request):
    """장바구니 내용을 JSON으로 반환하는 API"""
    if request.method != 'GET':
        return JsonResponse({'success': False, 'error': 'GET 요청만 허용됩니다.'})
    
    try:
        cart_service = CartService(request)
        cart_items = cart_service.get_cart_items()
        cart_summary = cart_service.get_cart_summary()
        
        # 스토어별로 그룹화
        stores_data = {}
        for item in cart_items:
            store_id = item['store_id']
            if store_id not in stores_data:
                stores_data[store_id] = {
                    'store_name': item['store_name'],
                    'store_id': store_id,
                    'items': []
                }
            
            stores_data[store_id]['items'].append({
                'id': item['id'],
                'product': {
                    'title': item['product_title'],
                    'images': {'first': {'file_url': item['product_image_url']} if item['product_image_url'] else None}
                },
                'quantity': item['quantity'],
                'total_price': item['total_price'],
                'options_display': item['options_display']
            })
        
        cart_items_grouped = list(stores_data.values())
        
        return JsonResponse({
            'success': True,
            'cart_items': cart_items_grouped,
            'total_items': cart_summary['total_items'],
            'total_amount': cart_summary['total_amount']
        })
        
    except Exception as e:
        return JsonResponse({'success': False, 'error': str(e)})


def check_cart_store_conflict(request):
    """장바구니 스토어 충돌 여부 확인"""
    if request.method != 'POST':
        return JsonResponse({'success': False, 'error': 'POST 요청만 허용됩니다.'})
    
    try:
        data = json.loads(request.body)
        product_id = data.get('product_id')
        
        if not product_id:
            return JsonResponse({'success': False, 'error': '상품 ID가 필요합니다.'})
        
        try:
            from products.models import Product
            product = Product.objects.get(id=product_id, is_active=True)
        except Product.DoesNotExist:
            return JsonResponse({'success': False, 'error': '상품을 찾을 수 없습니다.'})
        
        cart_service = CartService(request)
        existing_items = cart_service.get_cart_items()
        
        if existing_items:
            # 기존 장바구니에 있는 스토어들 확인
            existing_stores = set(item['store_id'] for item in existing_items)
            current_store_id = product.store.store_id
            
            # 다른 스토어의 상품이 이미 있는 경우
            if current_store_id not in existing_stores:
                existing_store_names = set(item['store_name'] for item in existing_items)
                return JsonResponse({
                    'success': True,
                    'has_conflict': True,
                    'current_store': product.store.store_name,
                    'existing_stores': list(existing_store_names),
                    'message': f'장바구니에 다른 스토어({", ".join(existing_store_names)})의 상품이 있습니다.'
                })
        
        return JsonResponse({
            'success': True,
            'has_conflict': False
        })
        
    except Exception as e:
        return JsonResponse({'success': False, 'error': str(e)})


def add_to_cart(request):
    """장바구니에 상품 추가"""
    if request.method != 'POST':
        return JsonResponse({'success': False, 'error': 'POST 요청만 허용됩니다.'})
    
    try:
        data = json.loads(request.body)
        product_id = data.get('product_id')
        quantity = int(data.get('quantity', 1))
        selected_options = data.get('selected_options', {})
        force_replace = data.get('force_replace', False)  # 장바구니 교체 강제 여부
        
        cart_service = CartService(request)
        result = cart_service.add_to_cart(product_id, quantity, selected_options, force_replace)
        
        if result['success']:
            cart_summary = cart_service.get_cart_summary()
            return JsonResponse({
                'success': True,
                'message': result['message'],
                'cart_count': cart_summary['total_items'],
                'cart_total_amount': cart_summary['total_amount']
            })
        else:
            return JsonResponse(result)
        
    except Exception as e:
        return JsonResponse({'success': False, 'error': str(e)})


def remove_from_cart(request, item_id=None):
    """장바구니에서 상품 제거"""
    if request.method == 'POST':
        try:
            # JSON 요청 처리
            if request.content_type == 'application/json':
                import json
                data = json.loads(request.body)
                item_id = data.get('item_id')
            
            if not item_id:
                return JsonResponse({'success': False, 'error': '아이템 ID가 필요합니다.'})
            
            cart_service = CartService(request)
            result = cart_service.remove_from_cart(item_id)
            return JsonResponse(result)
            
        except Exception as e:
            return JsonResponse({'success': False, 'error': str(e)})
    
    # GET 요청 (기존 방식 유지)
    if item_id:
        cart_service = CartService(request)
        result = cart_service.remove_from_cart(item_id)
        if result['success']:
            messages.success(request, result['message'])
        else:
            messages.error(request, result['error'])
    
    return redirect('orders:cart_view')


def update_cart_item(request, item_id):
    """장바구니 상품 수량 업데이트"""
    if request.method != 'POST':
        return JsonResponse({'success': False, 'error': 'POST 요청만 허용됩니다.'})
    
    try:
        quantity = int(request.POST.get('quantity', 1))
        
        cart_service = CartService(request)
        result = cart_service.update_cart_item(item_id, quantity)
        return JsonResponse(result)
        
    except Exception as e:
        return JsonResponse({'success': False, 'error': str(e)})


@login_required
@store_owner_required
def order_management(request, store_id):
    """주문 관리"""
    store = get_object_or_404(Store, store_id=store_id, owner=request.user, deleted_at__isnull=True)
    
    # 현재 월 파라미터 처리
    from datetime import datetime
    import calendar
    
    year = int(request.GET.get('year', timezone.now().year))
    month = int(request.GET.get('month', timezone.now().month))
    
    # 선택된 월의 시작과 끝
    month_start = timezone.datetime(year, month, 1, tzinfo=timezone.get_current_timezone())
    if month == 12:
        month_end = timezone.datetime(year + 1, 1, 1, tzinfo=timezone.get_current_timezone())
    else:
        month_end = timezone.datetime(year, month + 1, 1, tzinfo=timezone.get_current_timezone())
    
    # 스토어 생성월 확인
    store_created = store.created_at
    store_year = store_created.year
    store_month = store_created.month
    
    # 현재 월 확인
    now = timezone.now()
    current_year = now.year
    current_month = now.month
    
    # 이전/다음 월 계산
    prev_month = month - 1 if month > 1 else 12
    prev_year = year if month > 1 else year - 1
    next_month = month + 1 if month < 12 else 1
    next_year = year if month < 12 else year + 1
    
    # 이전/다음 버튼 표시 여부
    show_prev = not (prev_year < store_year or (prev_year == store_year and prev_month < store_month))
    show_next = not (next_year > current_year or (next_year == current_year and next_month > current_month))
    
    # 선택된 월 통계
    monthly_orders = Order.objects.filter(
        items__product__store=store,
        created_at__gte=month_start,
        created_at__lt=month_end
    ).distinct()
    
    monthly_orders_count = monthly_orders.count()
    monthly_revenue = monthly_orders.aggregate(
        total=Sum('total_amount')
    )['total'] or 0
    
    # 상품별 판매 현황 (선택된 월 기준)
    from django.db.models import F
    products_with_orders = Product.objects.filter(
        store=store,
        is_active=True
    ).annotate(
        total_orders=Count('orderitem__order', distinct=True, filter=Q(
            orderitem__order__created_at__gte=month_start,
            orderitem__order__created_at__lt=month_end
        )),
        total_quantity=Sum('orderitem__quantity', filter=Q(
            orderitem__order__created_at__gte=month_start,
            orderitem__order__created_at__lt=month_end
        )),
        total_revenue=Sum(
            F('orderitem__quantity') * (F('orderitem__product_price') + F('orderitem__options_price')),
            filter=Q(
                orderitem__order__created_at__gte=month_start,
                orderitem__order__created_at__lt=month_end
            )
        )
    ).order_by('-total_revenue', '-created_at')
    
    context = {
        'store': store,
        'monthly_orders_count': monthly_orders_count,
        'monthly_revenue': monthly_revenue,
        'products_with_orders': products_with_orders,
        'current_year': year,
        'current_month': month,
        'current_month_name': f'{month}월',
        'prev_year': prev_year,
        'prev_month': prev_month,
        'next_year': next_year,
        'next_month': next_month,
        'show_prev': show_prev,
        'show_next': show_next,
    }
    return render(request, 'orders/order_management.html', context)


@login_required
@store_owner_required
def product_orders(request, store_id, product_id):
    """특정 상품의 주문 목록"""
    import calendar
    from datetime import datetime, timedelta
    from dateutil.relativedelta import relativedelta
    
    store = get_object_or_404(Store, store_id=store_id, owner=request.user, deleted_at__isnull=True)
    product = get_object_or_404(Product, id=product_id, store=store)
    
    # 기본 쿼리셋
    order_items = OrderItem.objects.filter(
        product=product
    ).select_related('order')
    
    # 현재 날짜 정보
    now = timezone.now()
    current_year = now.year
    current_month = now.month
    
    # 이번달 범위
    current_month_start = datetime(current_year, current_month, 1)
    if current_month == 12:
        current_month_end = datetime(current_year + 1, 1, 1)
    else:
        current_month_end = datetime(current_year, current_month + 1, 1)
    
    # 지난달 범위
    last_month_date = now - relativedelta(months=1)
    last_month_year = last_month_date.year
    last_month_month = last_month_date.month
    last_month_start = datetime(last_month_year, last_month_month, 1)
    if last_month_month == 12:
        last_month_end = datetime(last_month_year + 1, 1, 1)
    else:
        last_month_end = datetime(last_month_year, last_month_month + 1, 1)
    
    # 필터 파라미터 처리 (기본값을 현재 월로 설정)
    filter_type = request.GET.get('filter', 'this_month')  # all, this_month, last_month, custom
    start_date = request.GET.get('start_date')
    end_date = request.GET.get('end_date')
    
    # 날짜 필터링 적용
    if filter_type == 'this_month':
        order_items = order_items.filter(
            order__created_at__gte=current_month_start,
            order__created_at__lt=current_month_end
        )
    elif filter_type == 'last_month':
        order_items = order_items.filter(
            order__created_at__gte=last_month_start,
            order__created_at__lt=last_month_end
        )
    elif filter_type == 'custom' and start_date and end_date:
        try:
            start_datetime = datetime.strptime(start_date, '%Y-%m-%d')
            end_datetime = datetime.strptime(end_date, '%Y-%m-%d') + timedelta(days=1)  # 종료일 포함
            order_items = order_items.filter(
                order__created_at__gte=start_datetime,
                order__created_at__lt=end_datetime
            )
        except ValueError:
            # 날짜 형식이 잘못된 경우 전체 조회
            pass
    
    # 정렬 적용 (최신순)
    order_items = order_items.order_by('-order__created_at')
    
    # 페이지네이션 (전체 필터일 때만 적용)
    page_obj = None
    page_numbers = []
    if filter_type == 'all':
        paginator = Paginator(order_items, 10)
        page_number = request.GET.get('page')
        page_obj = paginator.get_page(page_number)
        
        # 페이지네이션을 위한 페이지 번호 리스트 계산 (항상 5개)
        def get_page_numbers(current_page, total_pages):
            """현재 페이지를 중심으로 5개의 페이지 번호 리스트 반환"""
            if total_pages <= 5:
                return list(range(1, total_pages + 1))
            
            # 현재 페이지를 중심으로 ±2 범위
            start = max(1, current_page - 2)
            end = min(total_pages, current_page + 2)
            
            # 시작이나 끝에 치우쳐있을 때 조정
            if end - start < 4:  # 5개가 되도록 조정
                if start == 1:
                    end = min(total_pages, start + 4)
                elif end == total_pages:
                    start = max(1, end - 4)
            
            return list(range(start, end + 1))
        
        page_numbers = get_page_numbers(page_obj.number, page_obj.paginator.num_pages) if page_obj.has_other_pages() else []
    
    # 필터링된 결과의 통계 계산 (페이지네이션이 적용된 경우와 아닌 경우 모두 전체 데이터 기준)
    if filter_type == 'all' and page_obj:
        # 전체 필터일 때는 전체 데이터 기준으로 통계 계산
        filtered_stats = order_items.aggregate(
            total_orders=Count('order', distinct=True),
            total_quantity=Sum('quantity'),
            total_revenue=Sum(F('quantity') * (F('product_price') + F('options_price')))
        )
    else:
        # 다른 필터일 때는 필터링된 전체 데이터 기준으로 통계 계산
        filtered_stats = order_items.aggregate(
            total_orders=Count('order', distinct=True),
            total_quantity=Sum('quantity'),
            total_revenue=Sum(F('quantity') * (F('product_price') + F('options_price')))
        )
    
    context = {
        'store': store,
        'product': product,
        'page_obj': page_obj,
        'page_numbers': page_numbers,
        'order_items': order_items if filter_type != 'all' else None,  # 페이지네이션이 없을 때 전체 데이터
        'filter_type': filter_type,
        'start_date': start_date,
        'end_date': end_date,
        'current_month_name': f'{current_month}월',
        'current_year': current_year,
        'last_month_name': f'{last_month_month}월',
        'last_month_year': last_month_year,
        'filtered_stats': filtered_stats,
    }
    return render(request, 'orders/product_orders.html', context)


@login_required
@store_owner_required
def export_orders_csv(request, store_id):
    """주문 데이터 엑셀 내보내기 (배송 정보 포함)"""
    store = get_object_or_404(Store, store_id=store_id, owner=request.user, deleted_at__isnull=True)
    
    try:
        import openpyxl
        from openpyxl.styles import Font, Alignment, PatternFill
        from openpyxl.utils import get_column_letter
        import io
        
        # 워크북 생성
        wb = openpyxl.Workbook()
        ws = wb.active
        ws.title = "주문 목록"
        
        # 헤더 스타일
        header_font = Font(bold=True, color="FFFFFF")
        header_fill = PatternFill(start_color="366092", end_color="366092", fill_type="solid")
        header_alignment = Alignment(horizontal="center", vertical="center")
        
        # 헤더 작성
        headers = [
            '주문번호', '상품명', '수량', '단가', '총액', '주문일시', '상태',
            '주문자명', '연락처', '이메일', '우편번호', '주소', '상세주소', '요청사항'
        ]
        
        for col, header in enumerate(headers, 1):
            cell = ws.cell(row=1, column=col, value=header)
            cell.font = header_font
            cell.fill = header_fill
            cell.alignment = header_alignment
        
        # 데이터 조회
        order_items = OrderItem.objects.filter(
            product__store=store
        ).select_related('order', 'product').order_by('-order__created_at')
        
        # 데이터 작성
        for row, item in enumerate(order_items, 2):
            order = item.order
            ws.cell(row=row, column=1, value=order.order_number)
            ws.cell(row=row, column=2, value=item.product_title)
            ws.cell(row=row, column=3, value=item.quantity)
            ws.cell(row=row, column=4, value=item.product_price)
            ws.cell(row=row, column=5, value=item.total_price)
            ws.cell(row=row, column=6, value=order.created_at.strftime('%Y-%m-%d %H:%M:%S'))
            ws.cell(row=row, column=7, value=order.get_status_display())
            ws.cell(row=row, column=8, value=order.buyer_name)
            ws.cell(row=row, column=9, value=order.buyer_phone)
            ws.cell(row=row, column=10, value=order.buyer_email)
            ws.cell(row=row, column=11, value=order.shipping_postal_code)
            ws.cell(row=row, column=12, value=order.shipping_address)
            ws.cell(row=row, column=13, value=order.shipping_detail_address)
            ws.cell(row=row, column=14, value=order.order_memo)
        
        # 열 너비 자동 조정
        for col in range(1, len(headers) + 1):
            column_letter = get_column_letter(col)
            ws.column_dimensions[column_letter].width = 15
        
        # 메모리에 엑셀 파일 저장
        excel_buffer = io.BytesIO()
        wb.save(excel_buffer)
        excel_buffer.seek(0)
        
        # HTTP 응답 생성
        response = HttpResponse(
            excel_buffer.getvalue(),
            content_type='application/vnd.openxmlformats-officedocument.spreadsheetml.sheet'
        )
        response['Content-Disposition'] = f'attachment; filename="{store.store_id}_orders_with_shipping.xlsx"'
        
        return response
    
    except ImportError:
        # openpyxl이 없으면 기존 CSV 방식 사용
        logger.warning("openpyxl 라이브러리가 없어 CSV로 다운로드됩니다.")
        
        response = HttpResponse(content_type='text/csv')
        response['Content-Disposition'] = f'attachment; filename="{store.store_id}_orders.csv"'
        response.write('\ufeff')  # UTF-8 BOM for Excel
        
        writer = csv.writer(response)
        writer.writerow([
            '주문번호', '상품명', '수량', '단가', '총액', '주문일시', '상태',
            '주문자명', '연락처', '이메일', '우편번호', '주소', '상세주소', '요청사항'
        ])
        
        order_items = OrderItem.objects.filter(
            product__store=store
        ).select_related('order', 'product').order_by('-order__created_at')
        
        for item in order_items:
            order = item.order
            writer.writerow([
                order.order_number,
                item.product_title,
                item.quantity,
                item.product_price,
                item.total_price,
                order.created_at.strftime('%Y-%m-%d %H:%M:%S'),
                order.get_status_display(),
                order.buyer_name,
                order.buyer_phone,
                order.buyer_email,
                order.shipping_postal_code,
                order.shipping_address,
                order.shipping_detail_address,
                order.order_memo,
            ])
        
        return response


@login_required
@store_owner_required
def export_product_orders_csv(request, store_id, product_id):
    """특정 상품의 주문 데이터 CSV 다운로드 (현재 화면 필터 반영)"""
    from .products_orders_csv_download import export_product_orders_csv as export_csv
    
    store = get_object_or_404(Store, store_id=store_id, owner=request.user, deleted_at__isnull=True)
    product = get_object_or_404(Product, id=product_id, store=store)
    
    # 새로운 모듈의 함수를 사용하여 CSV 다운로드
    return export_csv(request, store, product)


@login_required
def my_purchases(request):
    """구매 내역 목록"""
    purchases = PurchaseHistory.objects.filter(user=request.user).select_related(
        'order', 'order__store'
    ).prefetch_related(
        'order__items', 'order__items__product', 'order__items__product__images'
    ).order_by('-purchase_date')
    
    context = {
        'purchases': purchases,
    }
    return render(request, 'orders/my_purchases.html', context)


@login_required
def purchase_detail(request, order_number):
    """구매 상세 정보"""
    order = get_object_or_404(Order, order_number=order_number, user=request.user)
    
    context = {
        'order': order,
    }
    return render(request, 'orders/purchase_detail.html', context)


def shipping_info(request):
    """배송 정보 입력 페이지"""
    cart_service = CartService(request)
    cart_items = cart_service.get_cart_items()
    
    if not cart_items:
        messages.error(request, '장바구니가 비어있습니다.')
        return redirect('myshop:home')
    
    if request.method == 'POST':
        # 배송 정보를 세션에 저장
        shipping_data = {
            'buyer_name': request.POST.get('buyer_name', '').strip(),
            'buyer_phone': request.POST.get('buyer_phone', '').strip(),
            'buyer_email': request.POST.get('buyer_email', '').strip(),
            'shipping_postal_code': request.POST.get('shipping_postal_code', '').strip(),
            'shipping_address': request.POST.get('shipping_address', '').strip(),
            'shipping_detail_address': request.POST.get('shipping_detail_address', '').strip(),
            'order_memo': request.POST.get('order_memo', '').strip(),
        }
        
        # 필수 필드 검증
        required_fields = ['buyer_name', 'buyer_phone', 'buyer_email', 'shipping_postal_code', 'shipping_address']
        missing_fields = []
        for field in required_fields:
            if not shipping_data[field]:
                missing_fields.append(field)
        
        if missing_fields:
            messages.error(request, '필수 정보를 모두 입력해주세요.')
            
            # 스토어별로 그룹화하여 배송비 계산 (에러 시에도 필요)
            from itertools import groupby
            stores_with_items = []
            total_shipping_fee = 0
            
            cart_items_sorted = cart_items.order_by('product__store__store_name', '-added_at')
            
            for store, items in groupby(cart_items_sorted, key=lambda x: x.product.store):
                store_items = list(items)
                store_subtotal = sum(item.total_price for item in store_items)
                
                # 스토어별 배송비 계산 (스토어 내 상품 중 최대 배송비 사용)
                store_shipping_fee = max(item.product.display_shipping_fee for item in store_items) if store_items else 0
                store_total = store_subtotal + store_shipping_fee
                total_shipping_fee += store_shipping_fee
                
                stores_with_items.append({
                    'store': store,
                    'items': store_items,
                    'subtotal': store_subtotal,
                    'shipping_fee': store_shipping_fee,
                    'total': store_total
                })
            
            # 전체 총액 계산
            subtotal_amount = sum(store_data['subtotal'] for store_data in stores_with_items)
            total_amount = subtotal_amount + total_shipping_fee
            
            context = {
                'cart': cart,
                'cart_items': cart_items,
                'stores_with_items': stores_with_items,
                'subtotal_amount': subtotal_amount,
                'total_shipping_fee': total_shipping_fee,
                'total_amount': total_amount,
                'form_data': shipping_data,
                'store': cart_items[0].product.store if cart_items else None,
            }
            return render(request, 'orders/shipping_info.html', context)
        
        # 세션에 배송 정보 저장
        request.session['shipping_data'] = shipping_data
        
        # 총 금액이 0인 경우 바로 주문 생성 후 완료 화면으로 이동
        cart_service = CartService(request)
        cart_items = cart_service.get_cart_items()
        
        # 총 금액 계산
        stores_data = {}
        total_shipping_fee = 0
        
        for item in cart_items:
            store_id = item['store_id']
            if store_id not in stores_data:
                stores_data[store_id] = {
                    'store_name': item['store_name'],
                    'store_id': store_id,
                    'items': []
                }
            stores_data[store_id]['items'].append(item)
        
        for store_id, store_data in stores_data.items():
            store_items = store_data['items']
            
            # 스토어별 배송비 계산 (상품 정보에서 가져오기)
            shipping_fees = []
            for item in store_items:
                try:
                    product = Product.objects.get(id=item['product_id'])
                    shipping_fees.append(product.display_shipping_fee)
                except Product.DoesNotExist:
                    shipping_fees.append(0)
            
            store_shipping_fee = max(shipping_fees) if shipping_fees else 0
            total_shipping_fee += store_shipping_fee
        
        # 전체 총액 계산
        subtotal_amount = sum(item['total_price'] for item in cart_items)
        total_amount = subtotal_amount + total_shipping_fee
        
        if total_amount == 0:
            # 무료 주문인 경우 바로 주문 생성
            try:
                import uuid
                from django.utils import timezone
                
                # 임시 결제 해시 생성 (무료 주문용)
                payment_hash = f"FREE-{timezone.now().strftime('%Y%m%d%H%M%S')}-{str(uuid.uuid4())[:8].upper()}"
                
                # 주문 생성
                order_result = create_order_from_cart_service(request, payment_hash, shipping_data)
                
                # 세션에서 배송 정보 삭제
                if 'shipping_data' in request.session:
                    del request.session['shipping_data']
                
                # 주문 완료 페이지로 이동
                messages.success(request, '무료 주문이 완료되었습니다!')
                return redirect('orders:checkout_complete', order_number=order_result['primary_order_number'])
                
            except Exception as e:
                messages.error(request, f'주문 처리 중 오류가 발생했습니다: {str(e)}')
                return redirect('orders:shipping_info')
        
        return redirect('orders:checkout')
    
    # 스토어별로 그룹화하여 배송비 계산
    stores_with_items = []
    total_shipping_fee = 0
    
    # 스토어별로 그룹화
    stores_data = {}
    for item in cart_items:
        store_id = item['store_id']
        if store_id not in stores_data:
            stores_data[store_id] = {
                'store_name': item['store_name'],
                'store_id': store_id,
                'items': []
            }
        stores_data[store_id]['items'].append(item)
    
    for store_id, store_data in stores_data.items():
        store_items = store_data['items']
        store_subtotal = sum(item['total_price'] for item in store_items)
        
        # 스토어별 배송비 계산 (상품 정보에서 가져오기)
        shipping_fees = []
        for item in store_items:
            try:
                product = Product.objects.get(id=item['product_id'])
                shipping_fees.append(product.display_shipping_fee)
            except Product.DoesNotExist:
                shipping_fees.append(0)
        
        store_shipping_fee = max(shipping_fees) if shipping_fees else 0
        store_total = store_subtotal + store_shipping_fee
        total_shipping_fee += store_shipping_fee
        
        # Store 객체 가져오기 (삭제되지 않은 첫 번째 스토어 사용)
        try:
            from stores.models import Store
            store_obj = Store.objects.filter(store_id=store_id, deleted_at__isnull=True).first()
            if not store_obj:
                continue
        except Exception:
            continue
            
        stores_with_items.append({
            'store': store_obj,
            'items': store_items,
            'subtotal': store_subtotal,
            'shipping_fee': store_shipping_fee,
            'total': store_total
        })
    
    # 전체 총액 계산
    subtotal_amount = sum(store_data['subtotal'] for store_data in stores_with_items)
    total_amount = subtotal_amount + total_shipping_fee
    
    # store_base.html을 위한 기본 store 설정
    store = stores_with_items[0]['store'] if stores_with_items else None
    
    # 원화 연동 상품 여부 확인
    has_krw_products = False
    if cart_items:
        # 장바구니에 원화 연동 상품이 있는지 확인
        for item in cart_items:
            try:
                product = Product.objects.get(id=item['product_id'])
                if product.price_krw:
                    has_krw_products = True
                    break
            except Product.DoesNotExist:
                continue
    
    # 기존 Cart 객체와 호환되는 더미 객체 생성
    cart_summary = cart_service.get_cart_summary()
    class DummyCart:
        def __init__(self, total_amount, total_items):
            self.total_amount = total_amount
            self.total_items = total_items
    
    dummy_cart = DummyCart(cart_summary['total_amount'], cart_summary['total_items'])
    
    context = {
        'cart': dummy_cart,
        'cart_items': cart_items,
        'stores_with_items': stores_with_items,
        'subtotal_amount': subtotal_amount,
        'total_shipping_fee': total_shipping_fee,
        'total_amount': total_amount,
        'store': store,
        'has_krw_products': has_krw_products,
    }
    return render(request, 'orders/shipping_info.html', context)


def checkout(request):
    """주문/결제 페이지"""
    # 배송 정보가 세션에 있는지 확인
    if 'shipping_data' not in request.session:
        messages.error(request, '배송 정보를 먼저 입력해주세요.')
        return redirect('orders:shipping_info')
    
    cart_service = CartService(request)
    cart_items = cart_service.get_cart_items()
    
    if not cart_items:
        messages.error(request, '장바구니가 비어있습니다.')
        return redirect('myshop:home')
    
    # 스토어별로 그룹화
    stores_with_items = []
    total_shipping_fee = 0
    
    if settings.DEBUG:
        logger.debug(f"[CHECKOUT] 장바구니 아이템 수: {len(cart_items)}")
    
    # 스토어별로 그룹화
    stores_data = {}
    for item in cart_items:
        store_id = item['store_id']
        if store_id not in stores_data:
            stores_data[store_id] = {
                'store_name': item['store_name'],
                'store_id': store_id,
                'items': []
            }
        stores_data[store_id]['items'].append(item)
    
    for store_id, store_data in stores_data.items():
        store_items = store_data['items']
        store_subtotal = sum(item['total_price'] for item in store_items)
        
        # 스토어별 배송비 계산 (상품 정보에서 가져오기)
        shipping_fees = []
        for item in store_items:
            try:
                product = Product.objects.get(id=item['product_id'])
                shipping_fees.append(product.display_shipping_fee)
            except Product.DoesNotExist:
                shipping_fees.append(0)
        
        store_shipping_fee = max(shipping_fees) if shipping_fees else 0
        store_total = store_subtotal + store_shipping_fee
        total_shipping_fee += store_shipping_fee
        
        # Store 객체 가져오기 (삭제되지 않은 첫 번째 스토어 사용)
        try:
            from stores.models import Store
            store_obj = Store.objects.filter(store_id=store_id, deleted_at__isnull=True).first()
            if not store_obj:
                continue
        except Exception:
            continue
        
        if settings.DEBUG:
            logger.debug(f"[CHECKOUT] 스토어: {store_obj.store_name}")
            logger.debug(f"[CHECKOUT]   - 상품 수: {len(store_items)}")
            logger.debug(f"[CHECKOUT]   - 상품 소계: {store_subtotal} sats")
            logger.debug(f"[CHECKOUT]   - 배송비: {store_shipping_fee} sats (최대 배송비)")
            logger.debug(f"[CHECKOUT]   - 스토어 총액: {store_total} sats")
            for item in store_items:
                logger.debug(f"[CHECKOUT]     * {item['product_title']}: {item['quantity']}개 x {item['unit_price']} = {item['total_price']} sats")
        
        stores_with_items.append({
            'store': store_obj,
            'items': store_items,
            'subtotal': store_subtotal,
            'shipping_fee': store_shipping_fee,
            'total': store_total
        })
    
    # 전체 총액 계산
    subtotal_amount = sum(store_data['subtotal'] for store_data in stores_with_items)
    total_amount = subtotal_amount + total_shipping_fee
    
    if settings.DEBUG:
        logger.debug(f"[CHECKOUT] 전체 계산 결과:")
        logger.debug(f"[CHECKOUT]   - 상품 총액: {subtotal_amount} sats")
        logger.debug(f"[CHECKOUT]   - 배송비 총액: {total_shipping_fee} sats")
        logger.debug(f"[CHECKOUT]   - 최종 총액: {total_amount} sats")
    
    # store_base.html을 위한 기본 store 설정
    store = stores_with_items[0]['store'] if stores_with_items else None
    
    # 원화 연동 상품 여부 확인
    has_krw_products = False
    if cart_items:
        # 장바구니에 원화 연동 상품이 있는지 확인
        for item in cart_items:
            try:
                product = Product.objects.get(id=item['product_id'])
                if product.price_krw:
                    has_krw_products = True
                    break
            except Product.DoesNotExist:
                continue
    
    # 세션에서 배송 정보 가져오기
    shipping_data = request.session.get('shipping_data', {})
    
    # 기존 Cart 객체와 호환되는 더미 객체 생성
    cart_summary = cart_service.get_cart_summary()
    class DummyCart:
        def __init__(self, total_amount, total_items):
            self.total_amount = total_amount
            self.total_items = total_items
    
    dummy_cart = DummyCart(cart_summary['total_amount'], cart_summary['total_items'])
    
    context = {
        'cart': dummy_cart,
        'cart_items': cart_items,
        'stores_with_items': stores_with_items,
        'subtotal_amount': subtotal_amount,
        'total_shipping_fee': total_shipping_fee,
        'total_amount': total_amount,
        'shipping_data': shipping_data,
        'store': store,
        'has_krw_products': has_krw_products,
    }
    return render(request, 'orders/checkout.html', context)


def checkout_complete(request, order_number):
    """주문 완료 페이지"""
    try:
        # 먼저 주문 번호로만 조회
        primary_order = get_object_or_404(Order, order_number=order_number)
        
        # 로그인된 사용자인 경우 소유권 확인
        if request.user.is_authenticated:
            # 현재 로그인한 사용자의 주문인지 확인
            if primary_order.user != request.user:
                # 다른 사용자의 주문이라면 접근 거부
                raise Http404("주문을 찾을 수 없습니다.")
            
            # 같은 결제 해시로 생성된 모든 주문 가져오기
            # payment_id가 비어있거나 None인 경우 단일 주문만 처리
            if primary_order.payment_id:
                all_orders = Order.objects.filter(
                    user=request.user,
                    payment_id=primary_order.payment_id
                ).prefetch_related('items__product__images')
            else:
                # 무료 상품 등으로 payment_id가 없는 경우 단일 주문만 처리
                all_orders = Order.objects.filter(
                    id=primary_order.id
                ).prefetch_related('items__product__images')
        else:
            # 비로그인 사용자의 경우
            # 익명 사용자 주문인지 확인
            if primary_order.user.username != 'anonymous_guest':
                # 일반 사용자의 주문이라면 접근 거부
                raise Http404("주문을 찾을 수 없습니다.")
            
            # 같은 결제 해시로 생성된 모든 주문 가져오기
            # payment_id가 비어있거나 None인 경우 단일 주문만 처리
            if primary_order.payment_id:
                all_orders = Order.objects.filter(
                    payment_id=primary_order.payment_id
                ).prefetch_related('items__product__images')
            else:
                # 무료 상품 등으로 payment_id가 없는 경우 단일 주문만 처리
                all_orders = Order.objects.filter(
                    id=primary_order.id
                ).prefetch_related('items__product__images')
    except Order.DoesNotExist:
        # 주문이 존재하지 않는 경우
        raise Http404("주문을 찾을 수 없습니다.")
    
    # 전체 통계 계산
    total_amount = sum(order.total_amount for order in all_orders)
    total_subtotal = sum(order.subtotal for order in all_orders)
    total_shipping_fee = sum(order.shipping_fee for order in all_orders)
    total_items = sum(order.items.count() for order in all_orders)
    
    # 모든 주문 아이템을 하나의 리스트로 합치기 (주문 정보도 함께 저장)
    all_order_items = []
    for order in all_orders:
        for item in order.items.all():
            # 아이템에 주문 정보를 추가
            item.order = order
            all_order_items.append(item)
    
    context = {
        'primary_order': primary_order,
        'all_orders': all_orders,
        'all_order_items': all_order_items,
        'total_amount': total_amount,
        'total_subtotal': total_subtotal,
        'total_shipping_fee': total_shipping_fee,
        'total_items': total_items,
        'total_orders': len(all_orders),
        'store': primary_order.store,  # 기본 스토어 (store_base.html용)
    }
    return render(request, 'orders/checkout_complete.html', context)


@require_POST
def create_checkout_invoice(request):
    """결제용 인보이스 생성"""
    try:
        if settings.DEBUG:
            logger.debug("create_checkout_invoice 호출")
        
        # 요청 본문 파싱
        try:
            data = json.loads(request.body)
            if settings.DEBUG:
                logger.debug(f"인보이스 생성 요청 데이터: {data}")
        except json.JSONDecodeError as e:
            return JsonResponse({'success': False, 'error': f'JSON 파싱 오류: {str(e)}'}, status=400)
        
        # 장바구니 확인
        cart_service = CartService(request)
        cart_items = cart_service.get_cart_items()
        
        if not cart_items:
            return JsonResponse({'success': False, 'error': '장바구니가 비어있습니다.'}, status=400)
        
        # 스토어별로 그룹화하여 총액 계산
        stores_data = {}
        total_shipping_fee = 0
        
        if settings.DEBUG:
            logger.debug(f"[INVOICE] 장바구니 아이템 수: {len(cart_items)}")
        
        # 스토어별로 그룹화
        for item in cart_items:
            store_id = item['store_id']
            if store_id not in stores_data:
                stores_data[store_id] = {
                    'store_name': item['store_name'],
                    'store_id': store_id,
                    'items': []
                }
            stores_data[store_id]['items'].append(item)
        
        stores_with_items = []
        for store_id, store_data in stores_data.items():
            store_items = store_data['items']
            store_subtotal = sum(item['total_price'] for item in store_items)
            
            # 스토어별 배송비 계산 (상품 정보에서 가져오기)
            shipping_fees = []
            for item in store_items:
                try:
                    product = Product.objects.get(id=item['product_id'])
                    shipping_fees.append(product.display_shipping_fee)
                except Product.DoesNotExist:
                    shipping_fees.append(0)
            
            store_shipping_fee = max(shipping_fees) if shipping_fees else 0
            store_total = store_subtotal + store_shipping_fee
            total_shipping_fee += store_shipping_fee
            
            # Store 객체 가져오기 (삭제되지 않은 첫 번째 스토어 사용)
            try:
                from stores.models import Store
                store_obj = Store.objects.filter(store_id=store_id, deleted_at__isnull=True).first()
                if not store_obj:
                    continue
            except Exception:
                continue
            
            if settings.DEBUG:
                logger.debug(f"[INVOICE] 스토어: {store_obj.store_name}")
                logger.debug(f"[INVOICE]   - 상품 수: {len(store_items)}")
                logger.debug(f"[INVOICE]   - 상품 소계: {store_subtotal} sats")
                logger.debug(f"[INVOICE]   - 배송비: {store_shipping_fee} sats (최대 배송비)")
                logger.debug(f"[INVOICE]   - 스토어 총액: {store_total} sats")
                for item in store_items:
                    logger.debug(f"[INVOICE]     * {item['product_title']}: {item['quantity']}개 x {item['unit_price']} = {item['total_price']} sats")
            
            stores_with_items.append({
                'store': store_obj,
                'items': store_items,
                'subtotal': store_subtotal,
                'shipping_fee': store_shipping_fee,
                'total': store_total
            })
        
        # 전체 총액 계산
        subtotal_amount = sum(store_data['subtotal'] for store_data in stores_with_items)
        total_amount = subtotal_amount + total_shipping_fee
        
        if settings.DEBUG:
            logger.debug(f"[INVOICE] 전체 계산 결과:")
            logger.debug(f"[INVOICE]   - 상품 총액: {subtotal_amount} sats")
            logger.debug(f"[INVOICE]   - 배송비 총액: {total_shipping_fee} sats")
            logger.debug(f"[INVOICE]   - 최종 총액: {total_amount} sats")
        
        # 첫 번째 스토어의 블링크 API 사용 (단일 스토어 제약으로 항상 하나의 스토어만 존재)
        first_store = stores_with_items[0]['store']
        
        # 메모 생성 - 제품 정보 포함
        memo_parts = []
        
        # 각 상품에 대한 정보를 수집
        for store_data in stores_with_items:
            for item in store_data['items']:
                product_name = item['product_title']
                quantity = item['quantity']
                price = item['total_price']
                memo_parts.append(f"제품: {product_name} / 수량: {quantity}개 / 금액: {price} sats")
        
        # 메모 조합 (최대 3개 상품까지만 표시하고 나머지는 생략)
        if len(memo_parts) <= 3:
            memo = " | ".join(memo_parts)
        else:
            memo = " | ".join(memo_parts[:3]) + f" | 외 {len(memo_parts) - 3}개 상품"
        
        # 총액 정보 추가
        memo += f" | 총 {total_amount} sats"
        
        # BlinkAPIService 초기화
        try:
            blink_service = get_blink_service_for_store(first_store)
            if settings.DEBUG:
                logger.debug("BlinkAPIService 초기화 성공")
        except Exception as e:
            if settings.DEBUG:
                logger.error(f"BlinkAPIService 초기화 실패: {str(e)}")
            return JsonResponse({'success': False, 'error': f'Blink API 서비스 초기화 실패: {str(e)}'}, status=500)
        
        # 인보이스 생성
        if settings.DEBUG:
            logger.debug(f"[INVOICE] 인보이스 생성 시작: amount={total_amount} sats, memo={memo}")
        
        result = blink_service.create_invoice(
            amount_sats=int(total_amount),
            memo=memo,
            expires_in_minutes=30  # 결제용 인보이스는 30분 유효
        )
        
        if settings.DEBUG:
            logger.debug(f"[INVOICE] 인보이스 생성 결과: {result}")
        
        if not result['success']:
            return JsonResponse({
                'success': False,
                'error': result['error']
            }, status=500)
        
        # 인보이스 데이터베이스에 저장
        try:
            # 사용자가 로그인되어 있지 않으면 None으로 저장
            user_for_invoice = request.user if request.user.is_authenticated else None
            
            # 🛡️ 기존 pending 상태의 인보이스 초기화 (재생성 대비)
            try:
                if user_for_invoice:
                    # 로그인된 사용자의 기존 pending 인보이스 취소
                    existing_invoices = Invoice.objects.filter(
                        user=user_for_invoice,
                        store=first_store,
                        status='pending'
                    )
                else:
                    # 비로그인 사용자의 경우 현재 세션 기반으로 처리하기 어려우므로 
                    # 같은 스토어의 최근 pending 인보이스들 중 만료된 것들을 정리
                    from datetime import timedelta
                    cutoff_time = timezone.now() - timedelta(hours=1)  # 1시간 이전 것들 정리
                    existing_invoices = Invoice.objects.filter(
                        user=None,
                        store=first_store,
                        status='pending',
                        created_at__lt=cutoff_time
                    )
                
                if existing_invoices.exists():
                    existing_invoices.update(status='cancelled')
                    if settings.DEBUG:
                        logger.debug(f"[INVOICE] 기존 pending 인보이스 {existing_invoices.count()}개 취소됨")
                        
            except Exception as e:
                if settings.DEBUG:
                    logger.warning(f"[INVOICE] 기존 인보이스 정리 실패: {str(e)}")
                # 실패해도 계속 진행
            
            invoice = Invoice.objects.create(
                payment_hash=result['payment_hash'],
                invoice_string=result['invoice'],
                amount_sats=int(total_amount),
                memo=memo,
                user=user_for_invoice,
                store=first_store,
                expires_at=result['expires_at'],
                status='pending'
            )
            
            if settings.DEBUG:
                logger.debug(f"[INVOICE] 인보이스 DB 저장 완료: ID={invoice.id}")
                
        except Exception as e:
            if settings.DEBUG:
                logger.error(f"[INVOICE] 인보이스 DB 저장 실패: {str(e)}")
            # DB 저장 실패해도 인보이스는 생성되었으므로 계속 진행
        
        # 응답 데이터 준비
        cart_summary = cart_service.get_cart_summary()
        response_data = {
            'success': True,
            'payment_hash': result['payment_hash'],
            'invoice': result['invoice'],
            'amount': int(total_amount),
            'memo': memo,
            'expires_at': result['expires_at'].isoformat() if result.get('expires_at') else None,
            'stores_count': len(stores_with_items),
            'items_count': cart_summary['total_items']
        }
        
        if settings.DEBUG:
            logger.debug(f"응답 데이터: {response_data}")
        return JsonResponse(response_data)
        
    except json.JSONDecodeError as e:
        if settings.DEBUG:
            logger.error(f"JSON 디코딩 오류: {str(e)}")
        return JsonResponse({'success': False, 'error': f'JSON 파싱 오류: {str(e)}'}, status=400)
    except Exception as e:
        if settings.DEBUG:
            logger.error(f"create_checkout_invoice 예외 발생: {str(e)}", exc_info=True)
        return JsonResponse({'success': False, 'error': f'인보이스 생성 중 오류가 발생했습니다: {str(e)}'}, status=500)


@require_POST
def check_checkout_payment(request):
    """결제 상태 확인 API"""
    try:
        if settings.DEBUG:
            logger.debug("check_checkout_payment 호출")
        
        # 요청 본문 파싱
        try:
            data = json.loads(request.body)
            if settings.DEBUG:
                logger.debug(f"결제 상태 확인 요청 데이터: {data}")
        except json.JSONDecodeError as e:
            return JsonResponse({'success': False, 'error': f'JSON 파싱 오류: {str(e)}'}, status=400)
        
        payment_hash = data.get('payment_hash')
        if not payment_hash:
            return JsonResponse({'success': False, 'error': 'payment_hash가 필요합니다.'}, status=400)
        
        if settings.DEBUG:
            logger.debug(f"결제 상태 확인: payment_hash={payment_hash}")
        
        # 🛡️ 이미 결제 완료된 주문이 있는지 먼저 확인 (중복 이메일 발송 방지)
        existing_orders = Order.objects.filter(payment_id=payment_hash)
        if existing_orders.exists():
            if settings.DEBUG:
                logger.debug(f"[PAYMENT] 이미 결제 완료된 주문 발견: {payment_hash}")
            
            all_orders = list(existing_orders)
            return JsonResponse({
                'success': True,
                'status': 'paid',
                'paid': True,
                'order_number': all_orders[0].order_number if all_orders else None,
                'redirect_url': f'/orders/checkout/complete/{all_orders[0].order_number}/' if all_orders else None
            })
        
        # 장바구니 확인
        cart_service = CartService(request)
        cart_items = cart_service.get_cart_items()
        
        if not cart_items:
            return JsonResponse({'success': False, 'error': '장바구니가 비어있습니다.'}, status=400)
        
        # 첫 번째 스토어 가져오기
        first_item = cart_items[0]
        try:
            from stores.models import Store
            first_store = Store.objects.filter(store_id=first_item['store_id'], deleted_at__isnull=True).first()
            if not first_store:
                return JsonResponse({'success': False, 'error': '스토어를 찾을 수 없습니다.'}, status=400)
        except Exception:
            return JsonResponse({'success': False, 'error': '스토어를 찾을 수 없습니다.'}, status=400)
        
        # BlinkAPIService 초기화
        try:
            blink_service = get_blink_service_for_store(first_store)
            if settings.DEBUG:
                logger.debug("스토어 정보로 BlinkAPIService 초기화")
        except Exception as e:
            if settings.DEBUG:
                logger.error(f"BlinkAPIService 초기화 실패: {str(e)}")
            return JsonResponse({'success': False, 'error': f'Blink API 서비스 초기화 실패: {str(e)}'}, status=500)
        
        # 결제 상태 확인
        result = blink_service.check_invoice_status(payment_hash)
        
        if settings.DEBUG:
            logger.debug(f"결제 상태 확인 결과: {result}")
        
        if not result['success']:
            return JsonResponse({
                'success': False,
                'error': result['error']
            })
        
        # 결제 완료 시 주문 생성
        if result['status'] == 'paid':
            try:
                # 🛡️ 트랜잭션 및 select_for_update로 동시성 문제 방지
                with transaction.atomic():
                    # 다시 한 번 중복 결제 확인 (트랜잭션 내에서)
                    existing_orders = Order.objects.filter(payment_id=payment_hash)
                    if existing_orders.exists():
                        if settings.DEBUG:
                            logger.debug(f"[PAYMENT] 트랜잭션 내 중복 결제 확인: {payment_hash}")
                        
                        all_orders = list(existing_orders)
                        return JsonResponse({
                            'success': True,
                            'status': result['status'],
                            'paid': True,
                            'order_number': all_orders[0].order_number if all_orders else None,
                            'redirect_url': f'/orders/checkout/complete/{all_orders[0].order_number}/' if all_orders else None
                        })
                    
                    # 인보이스 상태 업데이트
                    try:
                        invoice = Invoice.objects.select_for_update().get(payment_hash=payment_hash)
                        if invoice.status == 'paid':
                            # 이미 처리된 인보이스인 경우
                            if settings.DEBUG:
                                logger.debug(f"[PAYMENT] 이미 처리된 인보이스: {payment_hash}")
                            return JsonResponse({
                                'success': True,
                                'status': result['status'],
                                'paid': True,
                                'order_number': invoice.order.order_number if invoice.order else None,
                                'redirect_url': f'/orders/checkout/complete/{invoice.order.order_number}/' if invoice.order else None
                            })
                        
                        invoice.status = 'paid'
                        invoice.paid_at = timezone.now()
                        invoice.save()
                        
                        if settings.DEBUG:
                            logger.debug(f"[PAYMENT] 인보이스 상태 업데이트 완료: {payment_hash}")
                    except Invoice.DoesNotExist:
                        if settings.DEBUG:
                            logger.warning(f"[PAYMENT] 인보이스를 찾을 수 없음: {payment_hash}")
                    
                    # 주문 생성 로직 (새로운 CartService 기반 함수 사용)
                    shipping_data = request.session.get('shipping_data', {})
                    order_result = create_order_from_cart_service(request, payment_hash, shipping_data)
                    
                    # 인보이스와 주문 연결 (첫 번째 주문과 연결)
                    try:
                        invoice = Invoice.objects.get(payment_hash=payment_hash)
                        if order_result['orders']:
                            primary_order = order_result['orders'][0]
                            invoice.order = primary_order
                            invoice.save()
                            
                            if settings.DEBUG:
                                logger.debug(f"[PAYMENT] 인보이스-주문 연결 완료: {payment_hash} -> {primary_order.order_number}")
                    except (Invoice.DoesNotExist, Order.DoesNotExist) as e:
                        if settings.DEBUG:
                            logger.warning(f"[PAYMENT] 인보이스-주문 연결 실패: {str(e)}")
                    
                    # 주문 완료 후 세션에서 배송 정보 삭제
                    if 'shipping_data' in request.session:
                        del request.session['shipping_data']
                    
                    return JsonResponse({
                        'success': True,
                        'status': result['status'],
                        'paid': True,
                        'order_number': order_result['primary_order_number'],
                        'redirect_url': f'/orders/checkout/complete/{order_result["primary_order_number"]}/'
                    })
                    
            except Exception as e:
                if settings.DEBUG:
                    logger.error(f"주문 생성 실패: {str(e)}", exc_info=True)
                
                # 주문 생성 실패 시 인보이스 상태를 다시 pending으로 변경
                try:
                    invoice = Invoice.objects.get(payment_hash=payment_hash)
                    invoice.status = 'pending'
                    invoice.paid_at = None
                    invoice.save()
                except Invoice.DoesNotExist:
                    pass
                
                return JsonResponse({
                    'success': False,
                    'error': f'주문 생성 중 오류가 발생했습니다: {str(e)}'
                }, status=500)
        
        return JsonResponse({
            'success': True,
            'status': result['status'],
            'paid': False
        })
        
    except Exception as e:
        if settings.DEBUG:
            logger.error(f"check_checkout_payment 예외 발생: {str(e)}", exc_info=True)
        return JsonResponse({'success': False, 'error': f'결제 상태 확인 중 오류가 발생했습니다: {str(e)}'}, status=500)


@require_POST
def cancel_invoice(request):
    """인보이스 취소"""
    try:
        if settings.DEBUG:
            logger.debug("cancel_invoice 호출")
        
        # 요청 본문 파싱
        try:
            data = json.loads(request.body)
            if settings.DEBUG:
                logger.debug(f"인보이스 취소 요청 데이터: {data}")
        except json.JSONDecodeError as e:
            return JsonResponse({'success': False, 'error': f'JSON 파싱 오류: {str(e)}'}, status=400)
        
        payment_hash = data.get('payment_hash')
        if not payment_hash:
            return JsonResponse({'success': False, 'error': 'payment_hash가 필요합니다.'}, status=400)
        
        # 🛡️ 이미 결제 완료된 주문이 있는지 먼저 확인 (취소 불가)
        existing_orders = Order.objects.filter(payment_id=payment_hash)
        if existing_orders.exists():
            if settings.DEBUG:
                logger.debug(f"[CANCEL] 이미 결제 완료된 주문 발견: {payment_hash}")
            
            all_orders = list(existing_orders)
            return JsonResponse({
                'success': False,
                'error': '이미 결제가 완료되었습니다. 취소할 수 없습니다.',
                'redirect_url': f'/orders/checkout/complete/{all_orders[0].order_number}/' if all_orders else None
            })
        
        # 인보이스 찾기 (로그인/비로그인 사용자 모두 지원)
        try:
            if request.user.is_authenticated:
                # 로그인된 사용자의 경우 사용자별 인보이스 찾기
                invoice = Invoice.objects.get(payment_hash=payment_hash, user=request.user)
            else:
                # 비로그인 사용자의 경우 user가 None인 인보이스 찾기
                invoice = Invoice.objects.get(payment_hash=payment_hash, user=None)
        except Invoice.DoesNotExist:
            return JsonResponse({'success': False, 'error': '인보이스를 찾을 수 없습니다.'}, status=404)
        
        # 취소 가능한 상태인지 확인
        if invoice.status != 'pending':
            return JsonResponse({
                'success': False, 
                'error': f'취소할 수 없는 상태입니다. 현재 상태: {invoice.get_status_display()}'
            }, status=400)
        
        # 🛡️ 실제 결제 상태를 Blink API로 재확인
        try:
            # 스토어 가져오기
            store = invoice.store
            
            # BlinkAPIService 초기화
            blink_service = get_blink_service_for_store(store)
            
            # 결제 상태 재확인
            result = blink_service.check_invoice_status(payment_hash)
            
            if result['success'] and result['status'] == 'paid':
                # 실제로는 결제가 완료되었음!
                if settings.DEBUG:
                    logger.debug(f"[CANCEL] 실제 결제 완료 감지: {payment_hash}")
                
                # 인보이스 상태 업데이트
                invoice.status = 'paid'
                invoice.paid_at = timezone.now()
                invoice.save()
                
                # 주문 생성 (결제 완료 처리)
                try:
                    with transaction.atomic():
                        # 주문 생성 로직
                        shipping_data = request.session.get('shipping_data', {})
                        order_result = create_order_from_cart_service(request, payment_hash, shipping_data)
                        
                        # 인보이스와 주문 연결
                        if order_result['orders']:
                            primary_order = order_result['orders'][0]
                            invoice.order = primary_order
                            invoice.save()
                        
                        # 배송 정보 삭제
                        if 'shipping_data' in request.session:
                            del request.session['shipping_data']
                        
                        return JsonResponse({
                            'success': False,
                            'error': '결제가 완료되었습니다. 주문 완료 페이지로 이동합니다.',
                            'redirect_url': f'/orders/checkout/complete/{order_result["primary_order_number"]}/'
                        })
                        
                except Exception as e:
                    if settings.DEBUG:
                        logger.error(f"[CANCEL] 주문 생성 실패: {str(e)}")
                    
                    return JsonResponse({
                        'success': False,
                        'error': '결제는 완료되었지만 주문 생성에 실패했습니다. 고객센터에 문의해주세요.'
                    })
            
        except Exception as e:
            if settings.DEBUG:
                logger.warning(f"[CANCEL] 결제 상태 재확인 실패: {str(e)}")
            # 재확인 실패 시에는 그대로 진행
        
        # 인보이스 상태를 취소로 변경
        invoice.status = 'cancelled'
        invoice.save()
        
        if settings.DEBUG:
            logger.debug(f"인보이스 취소 완료: {payment_hash}")
        
        return JsonResponse({
            'success': True,
            'message': '인보이스가 취소되었습니다.'
        })
        
    except Exception as e:
        if settings.DEBUG:
            logger.error(f"cancel_invoice 예외 발생: {str(e)}", exc_info=True)
        return JsonResponse({'success': False, 'error': f'인보이스 취소 중 오류가 발생했습니다: {str(e)}'}, status=500)


def create_order_from_cart_service(request, payment_hash, shipping_data=None):
    """CartService를 사용하여 장바구니에서 주문 생성 (로그인/비로그인 모두 지원)"""
    import uuid
    
    # 🛡️ 중복 주문 생성 방지: 이미 해당 payment_hash로 주문이 존재하는지 확인
    existing_orders = Order.objects.filter(payment_id=payment_hash)
    if existing_orders.exists():
        if settings.DEBUG:
            logger.debug(f"[ORDER_CREATE] 중복 주문 생성 방지: {payment_hash} - 기존 주문 {existing_orders.count()}개 발견")
        
        # 기존 주문 정보 반환
        all_orders = list(existing_orders)
        return {
            'orders': all_orders,
            'primary_order_number': all_orders[0].order_number if all_orders else None,
            'total_orders': len(all_orders),
            'total_amount': sum(order.total_amount for order in all_orders),
            'total_subtotal': sum(order.subtotal for order in all_orders),
            'total_shipping_fee': sum(order.shipping_fee for order in all_orders)
        }
    
    cart_service = CartService(request)
    cart_items = cart_service.get_cart_items()
    
    if not cart_items:
        raise Exception('장바구니가 비어있습니다.')
    
    user = request.user if request.user.is_authenticated else None
    
    # 비회원 주문인 경우 기본 사용자 정보 설정
    if not user:
        if not shipping_data:
            raise Exception('비회원 주문 시 배송 정보가 필요합니다.')
        
        # 비회원 주문의 경우 익명 사용자 생성 또는 특별 처리
        # 여기서는 None으로 두고 Order 모델에서 nullable로 처리하거나
        # 시스템 사용자를 사용합니다
        from django.contrib.auth.models import User
        try:
            # 시스템 사용자 가져오기 또는 생성
            user, created = User.objects.get_or_create(
                username='anonymous_guest',
                defaults={
                    'email': 'anonymous@satoshop.com',
                    'first_name': 'Anonymous',
                    'last_name': 'Guest'
                }
            )
        except Exception:
            raise Exception('비회원 주문 처리 중 오류가 발생했습니다.')
    
    # 스토어별로 그룹화
    stores_data = {}
    for item in cart_items:
        store_id = item['store_id']
        if store_id not in stores_data:
            stores_data[store_id] = {
                'store_name': item['store_name'],
                'store_id': store_id,
                'items': []
            }
        stores_data[store_id]['items'].append(item)
    
    stores_orders = {}
    all_orders = []
    
    # 배송 정보 기본값 설정
    if not shipping_data:
        shipping_data = {
            'buyer_name': user.get_full_name() or user.username,
            'buyer_phone': '',
            'buyer_email': user.email,
            'shipping_postal_code': '',
            'shipping_address': '디지털 상품',
            'shipping_detail_address': '',
            'order_memo': '라이트닝 결제로 주문',
        }
    
    with transaction.atomic():
        for store_id, store_data in stores_data.items():
            store_items = store_data['items']
            
            # Store 객체 가져오기 (삭제되지 않은 첫 번째 스토어 사용)
            try:
                from stores.models import Store
                store = Store.objects.filter(store_id=store_id, deleted_at__isnull=True).first()
                if not store:
                    continue
            except Exception:
                continue
            
            if settings.DEBUG:
                logger.debug(f"[ORDER_CREATE] 스토어: {store.store_name}, 상품 수: {len(store_items)}")
            
            # 주문 번호는 Order 모델의 save() 메소드에서 자동 생성됨
            
            # 스토어별 배송비 계산 (스토어 내 상품 중 최대 배송비 사용)
            shipping_fees = []
            for item in store_items:
                try:
                    product = Product.objects.get(id=item['product_id'])
                    shipping_fees.append(product.display_shipping_fee)
                except Product.DoesNotExist:
                    shipping_fees.append(0)
            
            store_shipping_fee = max(shipping_fees) if shipping_fees else 0
            
            # 주문 생성
            order = Order.objects.create(
                user=user,
                store=store,
                buyer_name=shipping_data.get('buyer_name', ''),
                buyer_phone=shipping_data.get('buyer_phone', ''),
                buyer_email=shipping_data.get('buyer_email', ''),
                shipping_postal_code=shipping_data.get('shipping_postal_code', ''),
                shipping_address=shipping_data.get('shipping_address', ''),
                shipping_detail_address=shipping_data.get('shipping_detail_address', ''),
                order_memo=shipping_data.get('order_memo', ''),
                subtotal=0,  # 나중에 계산
                shipping_fee=store_shipping_fee,
                total_amount=0,  # 나중에 계산
                status='paid',
                payment_id=payment_hash,
                paid_at=timezone.now()
            )
            
            stores_orders[store.id] = order
            all_orders.append(order)
            
            if settings.DEBUG:
                logger.debug(f"[ORDER_CREATE] 주문 생성: {order.order_number}, 배송비: {store_shipping_fee} sats")
            
            # 주문 아이템 생성
            for item in store_items:
                try:
                    product = Product.objects.get(id=item['product_id'])
                except Product.DoesNotExist:
                    continue
                
                # 재고 확인 및 감소
                if product.is_temporarily_out_of_stock:
                    raise Exception(f'"{product.title}" 상품이 일시품절 상태입니다.')
                elif not product.can_purchase(item['quantity']):
                    raise Exception(f'"{product.title}" 상품의 재고가 부족합니다. (요청: {item["quantity"]}개, 재고: {product.stock_quantity}개)')
                
                # 재고 감소
                if not product.decrease_stock(item['quantity']):
                    raise Exception(f'"{product.title}" 상품의 재고 감소에 실패했습니다.')
                
                # 옵션 정보를 문자열 형태로 변환
                options_display = {}
                if item.get('selected_options'):
                    for option_id, choice_id in item['selected_options'].items():
                        try:
                            from products.models import ProductOption, ProductOptionChoice
                            option = ProductOption.objects.get(id=option_id)
                            choice = ProductOptionChoice.objects.get(id=choice_id)
                            options_display[option.name] = choice.name
                        except (ProductOption.DoesNotExist, ProductOptionChoice.DoesNotExist):
                            continue
                
                # 장바구니의 고정된 가격 사용 (환율 고정 반영)
                unit_price = item['unit_price']  # 이미 고정된 가격 포함
                
                # 기존 로직 호환을 위해 상품 가격과 옵션 가격 분리
                # 하지만 총합은 장바구니의 고정된 가격을 사용
                # 할인 상품인 경우 할인가를 사용
                if hasattr(item, 'frozen_product_price_sats') and item.get('frozen_product_price_sats'):
                    base_product_price = item.get('frozen_product_price_sats')
                elif product.is_discounted and product.public_discounted_price:
                    base_product_price = product.public_discounted_price
                else:
                    base_product_price = product.public_price
                
                options_price = unit_price - base_product_price if unit_price > base_product_price else 0
                
                order_item = OrderItem.objects.create(
                    order=order,
                    product=product,
                    product_title=product.title,
                    product_price=base_product_price,
                    quantity=item['quantity'],
                    selected_options=options_display,
                    options_price=options_price
                )
                
                if settings.DEBUG:
                    logger.debug(f"[ORDER_CREATE]   - 상품: {product.title}, 수량: {item['quantity']}, 총가격: {order_item.total_price} sats, 남은재고: {product.stock_quantity}개")
        
        # 각 주문의 총액 계산
        for order in stores_orders.values():
            order.subtotal = sum(item.total_price for item in order.items.all())
            order.total_amount = order.subtotal + order.shipping_fee
            order.save()
            
            if settings.DEBUG:
                logger.debug(f"[ORDER_CREATE] 주문 총액 계산: {order.order_number}, 상품: {order.subtotal} + 배송: {order.shipping_fee} = {order.total_amount} sats")
            
            # 구매 내역 생성
            if user:
                PurchaseHistory.objects.create(
                    user=user,
                    order=order,
                    store_name=order.store.store_name,
                    total_amount=order.total_amount,
                    purchase_date=order.paid_at
                )
            
        # 🎉 주문 완료 이메일 발송 (스토어별로 중복 방지)
        email_sent_stores = set()  # 이메일 발송한 스토어 추적
        
        for order in stores_orders.values():
            # 이미 이메일을 발송한 스토어는 건너뛰기
            if order.store.id in email_sent_stores:
                if settings.DEBUG:
                    logger.debug(f"[ORDER_EMAIL] 스토어 {order.store.store_name}에 이미 이메일 발송됨, 건너뛰기: {order.order_number}")
                continue
            
            try:
                from .services import send_order_notification_email
                email_sent = send_order_notification_email(order)
                if email_sent:
                    email_sent_stores.add(order.store.id)  # 발송 완료 스토어 기록
                    if settings.DEBUG:
                        logger.debug(f"[ORDER_EMAIL] 주문 알림 이메일 발송 성공: {order.order_number}")
                else:
                    if settings.DEBUG:
                        logger.debug(f"[ORDER_EMAIL] 주문 알림 이메일 발송 조건 미충족: {order.order_number}")
            except Exception as e:
                # 이메일 발송 실패해도 주문 처리는 계속 진행
                logger.error(f"[ORDER_EMAIL] 주문 알림 이메일 발송 오류: {order.order_number}, {str(e)}")
                pass
        
        # 장바구니 비우기
        cart_service.clear_cart()
        
        # 모든 주문 정보 반환
        total_amount = sum(order.total_amount for order in all_orders)
        total_subtotal = sum(order.subtotal for order in all_orders)
        total_shipping_fee = sum(order.shipping_fee for order in all_orders)
        
        if settings.DEBUG:
            logger.debug(f"[ORDER_CREATE] 전체 주문 완료: {len(all_orders)}개, 총액: {total_amount} sats")
        
        return {
            'orders': all_orders,
            'primary_order_number': all_orders[0].order_number if all_orders else None,
            'total_orders': len(all_orders),
            'total_amount': total_amount,
            'total_subtotal': total_subtotal,
            'total_shipping_fee': total_shipping_fee
        }


def create_order_from_cart(user, cart, payment_hash, shipping_data=None):
    """장바구니에서 주문 생성 (기존 함수 - 호환성 유지)"""
    import uuid
    from itertools import groupby
    
    # 스토어별로 정렬한 후 그룹화 (중요: groupby는 정렬된 데이터에서만 올바르게 작동)
    cart_items = cart.items.all().select_related('product', 'product__store').order_by('product__store__id')
    
    # 스토어별로 그룹화
    stores_orders = {}
    all_orders = []
    
    # 배송 정보 기본값 설정
    if not shipping_data:
        shipping_data = {
            'buyer_name': user.get_full_name() or user.username,
            'buyer_phone': '',
            'buyer_email': user.email,
            'shipping_postal_code': '',
            'shipping_address': '디지털 상품',
            'shipping_detail_address': '',
            'order_memo': '라이트닝 결제로 주문',
        }
    
    with transaction.atomic():
        for store, items in groupby(cart_items, key=lambda x: x.product.store):
            store_items = list(items)
            
            if settings.DEBUG:
                logger.debug(f"[ORDER_CREATE] 스토어: {store.store_name}, 상품 수: {len(store_items)}")
            
            # 주문 번호는 Order 모델의 save() 메소드에서 자동 생성됨
            
            # 스토어별 배송비 계산 (스토어 내 상품 중 최대 배송비 사용)
            store_shipping_fee = max(item.product.display_shipping_fee for item in store_items) if store_items else 0
            
            # 주문 생성
            order = Order.objects.create(
                user=user,
                store=store,
                buyer_name=shipping_data.get('buyer_name', ''),
                buyer_phone=shipping_data.get('buyer_phone', ''),
                buyer_email=shipping_data.get('buyer_email', ''),
                shipping_postal_code=shipping_data.get('shipping_postal_code', ''),
                shipping_address=shipping_data.get('shipping_address', ''),
                shipping_detail_address=shipping_data.get('shipping_detail_address', ''),
                order_memo=shipping_data.get('order_memo', ''),
                subtotal=0,  # 나중에 계산
                shipping_fee=store_shipping_fee,
                total_amount=0,  # 나중에 계산
                status='paid',
                payment_id=payment_hash,
                paid_at=timezone.now()
            )
            
            stores_orders[store.id] = order
            all_orders.append(order)
            
            if settings.DEBUG:
                logger.debug(f"[ORDER_CREATE] 주문 생성: {order.order_number}, 배송비: {store_shipping_fee} sats")
            
            # 주문 아이템 생성
            for item in store_items:
                # 재고 확인 및 감소
                if item.product.is_temporarily_out_of_stock:
                    raise Exception(f'"{item.product.title}" 상품이 일시품절 상태입니다.')
                elif not item.product.can_purchase(item.quantity):
                    raise Exception(f'"{item.product.title}" 상품의 재고가 부족합니다. (요청: {item.quantity}개, 재고: {item.product.stock_quantity}개)')
                
                # 재고 감소
                if not item.product.decrease_stock(item.quantity):
                    raise Exception(f'"{item.product.title}" 상품의 재고 감소에 실패했습니다.')
                
                # 옵션 정보를 문자열 형태로 변환
                options_display = {}
                for option_id, choice_id in item.selected_options.items():
                    try:
                        from products.models import ProductOption, ProductOptionChoice
                        option = ProductOption.objects.get(id=option_id)
                        choice = ProductOptionChoice.objects.get(id=choice_id)
                        options_display[option.name] = choice.name
                    except (ProductOption.DoesNotExist, ProductOptionChoice.DoesNotExist):
                        continue
                
                # 할인 상품인 경우 할인가를 사용
                if item.product.is_discounted and item.product.public_discounted_price:
                    product_price = item.product.public_discounted_price
                else:
                    product_price = item.product.public_price
                
                order_item = OrderItem.objects.create(
                    order=order,
                    product=item.product,
                    product_title=item.product.title,
                    product_price=product_price,
                    quantity=item.quantity,
                    selected_options=options_display,
                    options_price=item.options_price
                )
                
                if settings.DEBUG:
                    logger.debug(f"[ORDER_CREATE]   - 상품: {item.product.title}, 수량: {item.quantity}, 총가격: {order_item.total_price} sats, 남은재고: {item.product.stock_quantity}개")
        
        # 각 주문의 총액 계산
        for order in stores_orders.values():
            order.subtotal = sum(item.total_price for item in order.items.all())
            order.total_amount = order.subtotal + order.shipping_fee
            order.save()
            
            if settings.DEBUG:
                logger.debug(f"[ORDER_CREATE] 주문 총액 계산: {order.order_number}, 상품: {order.subtotal} + 배송: {order.shipping_fee} = {order.total_amount} sats")
            
            # 구매 내역 생성
            PurchaseHistory.objects.create(
                user=user,
                order=order,
                store_name=order.store.store_name,
                total_amount=order.total_amount,
                purchase_date=order.paid_at
            )
        
        # 장바구니 비우기
        cart.items.all().delete()
        
        # 모든 주문 정보 반환
        total_amount = sum(order.total_amount for order in all_orders)
        total_subtotal = sum(order.subtotal for order in all_orders)
        total_shipping_fee = sum(order.shipping_fee for order in all_orders)
        
        if settings.DEBUG:
            logger.debug(f"[ORDER_CREATE] 전체 주문 완료: {len(all_orders)}개, 총액: {total_amount} sats")
        
        return {
            'orders': all_orders,
            'primary_order_number': all_orders[0].order_number if all_orders else None,
            'total_orders': len(all_orders),
            'total_amount': total_amount,
            'total_subtotal': total_subtotal,
            'total_shipping_fee': total_shipping_fee
        }


def download_order_txt_public(request, order_number):
    """주문서 TXT 파일 다운로드 (공개 - 주문번호만으로 접근 가능)"""
    try:
        order = get_object_or_404(Order, order_number=order_number)
    except Order.DoesNotExist:
        return HttpResponse("주문을 찾을 수 없습니다.", status=404)
    
    # 추가 보안 체크: 최근 24시간 내 주문만 허용 (선택적)
    # from datetime import timedelta
    # if timezone.now() - order.created_at > timedelta(hours=24):
    #     return HttpResponse("다운로드 기간이 만료되었습니다.", status=403)
    
    # TXT 내용 생성 (새로운 포맷터 사용)
    from .formatters import generate_txt_order
    content = generate_txt_order(order)

    # HTTP 응답 생성 (BOM 추가로 인코딩 문제 해결)
    content_with_bom = '\ufeff' + content  # UTF-8 BOM 추가
    response = HttpResponse(content_with_bom, content_type='text/plain; charset=utf-8')
    
    # 파일명 인코딩 처리 (모바일 브라우저 호환성 개선)
    filename = f"주문서_{order.order_number}_{timezone.now().strftime('%Y%m%d_%H%M%S')}.txt"
    try:
        # RFC 5987 방식으로 UTF-8 파일명 인코딩
        from urllib.parse import quote
        encoded_filename = quote(filename.encode('utf-8'))
        response['Content-Disposition'] = f'attachment; filename*=UTF-8\'\'{encoded_filename}'
    except:
        # 백업 방식: 영문 파일명 사용
        fallback_filename = f"order_{order.order_number}_{timezone.now().strftime('%Y%m%d_%H%M%S')}.txt"
        response['Content-Disposition'] = f'attachment; filename="{fallback_filename}"'
    
    return response


@login_required
def toggle_delivery_status(request, order_id):
    """배송상태 토글 API"""
    if request.method != 'POST':
        return JsonResponse({'error': '잘못된 요청입니다.'}, status=405)
    
    try:
        # 주문 조회
        order = Order.objects.get(id=order_id)
        
        # 권한 확인 (스토어 주인만 변경 가능)
        if order.store.owner != request.user:
            return JsonResponse({'error': '권한이 없습니다.'}, status=403)
        
        # 배송상태 토글
        if order.delivery_status == 'preparing':
            order.delivery_status = 'completed'
        else:
            order.delivery_status = 'preparing'
        
        order.save()
        
        return JsonResponse({
            'success': True,
            'delivery_status': order.delivery_status,
            'delivery_status_display': order.get_delivery_status_display()
        })
        
    except Order.DoesNotExist:
        return JsonResponse({'error': '주문을 찾을 수 없습니다.'}, status=404)
    except Exception as e:
<<<<<<< HEAD
=======
        return JsonResponse({'error': str(e)}, status=500)


@login_required
def update_tracking_info(request, order_id):
    """택배 정보 업데이트 API"""
    if request.method != 'POST':
        return JsonResponse({'error': '잘못된 요청입니다.'}, status=405)
    
    try:
        # JSON 데이터 파싱
        data = json.loads(request.body)
        courier_company = data.get('courier_company', '').strip()
        tracking_number = data.get('tracking_number', '').strip()
        
        # 주문 조회
        order = Order.objects.get(id=order_id)
        
        # 권한 확인 (스토어 주인만 변경 가능)
        if order.store.owner != request.user:
            return JsonResponse({'error': '권한이 없습니다.'}, status=403)
        
        # 택배 정보 업데이트
        order.courier_company = courier_company
        order.tracking_number = tracking_number
        order.save()
        
        return JsonResponse({
            'success': True,
            'courier_company': order.courier_company,
            'tracking_number': order.tracking_number
        })
        
    except Order.DoesNotExist:
        return JsonResponse({'error': '주문을 찾을 수 없습니다.'}, status=404)
    except json.JSONDecodeError:
        return JsonResponse({'error': '잘못된 JSON 형식입니다.'}, status=400)
    except Exception as e:
>>>>>>> 82b45f1b
        return JsonResponse({'error': str(e)}, status=500)<|MERGE_RESOLUTION|>--- conflicted
+++ resolved
@@ -2076,8 +2076,6 @@
     except Order.DoesNotExist:
         return JsonResponse({'error': '주문을 찾을 수 없습니다.'}, status=404)
     except Exception as e:
-<<<<<<< HEAD
-=======
         return JsonResponse({'error': str(e)}, status=500)
 
 
@@ -2116,5 +2114,4 @@
     except json.JSONDecodeError:
         return JsonResponse({'error': '잘못된 JSON 형식입니다.'}, status=400)
     except Exception as e:
->>>>>>> 82b45f1b
         return JsonResponse({'error': str(e)}, status=500)